--- conflicted
+++ resolved
@@ -1,11 +1,7 @@
 {
     "_meta": {
         "hash": {
-<<<<<<< HEAD
-            "sha256": "6baec086d9f402da5648c67f9a17c7ea47507c3288acdc74e8a69048566ba9ea"
-=======
-            "sha256": "05e4c541e70f1ebf7d706333419d25a87a3ba33430065194bdf11dcef78e0ac4"
->>>>>>> 79bc31b2
+            "sha256": "8f7448a3923ea63ea3ecd7f7141132d6cb58c8399d7c5d390530453d68338782"
         },
         "pipfile-spec": 6,
         "requires": {
@@ -105,10 +101,10 @@
         },
         "websocket-client": {
             "hashes": [
-                "sha256:188b68b14fdb2d8eb1a111f21b9ffd2dbf1dbc4e4c1d28cf2c37cdbf1dd1cae6",
-                "sha256:a453dc4dfa6e0db3d8fd7738a308a88effe6240c59f3226eb93e8f020c216149"
+                "sha256:18f1170e6a1b5463986739d9fd45c4308b0d025c1b2f9b88788d8f69e8a5eb4a",
+                "sha256:db70953ae4a064698b27ae56dcad84d0ee68b7b43cb40940f537738f38f510c1"
             ],
-            "version": "==0.47.0"
+            "version": "==0.48.0"
         }
     },
     "develop": {
