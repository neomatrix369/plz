#!/usr/bin/env zsh

set -e
set -u
set -o err_return
set -o pipefail

cd ${0:a:h:h}

source ./test/utils.sh

function start_controller {
  info "Building the controller..."
  docker image build --quiet --tag=$CONTROLLER_IMAGE services/controller

  if container_exists $CONTROLLER_CONTAINER; then
    warning "Controller already exists. Stopping..."
    stop_controller
  fi

  info "Starting the controller..."
  docker_compose up --quiet-pull --detach
}

function stop_controller {
  docker_compose stop
  docker_compose logs
  docker_compose down --volumes
}

function build_cli {
  info "Building the CLI..."
  docker image build --quiet --target=builder --tag=$CLI_BUILDER_IMAGE cli
  docker image build --quiet --tag=$CLI_IMAGE cli
}

<<<<<<< HEAD
function run_test {
  test=${test:a}
  echo
  info "Running ${test:t}..."

  if [[ -f "${test}/expected-status" ]]; then
    expected_exit_status=$(cat "${test}/expected-status")
  else
    expected_exit_status=0
  fi
  actual_exit_status_file=$(mktemp "${DATA_DIRECTORY}/plz-test-status.XXXXX")
  expected_logs="${test}/expected-logs"
  actual_logs=$(mktemp "${DATA_DIRECTORY}/plz-test-logs.XXXXX")
  expected_output_directory="${test}/expected-output"
  actual_output_directory=$(mktemp "${DATA_DIRECTORY}/plz-test-output.XXXXX")
  rm $actual_output_directory # It's been created as a file.

  start=$(date +%s)
  run_cli $test $actual_exit_status_file $actual_logs $actual_output_directory
  end=$(date +%s)

  info "Time taken: $((end - start))s."

  success=true
  actual_exit_status=$(cat $actual_exit_status_file)
  if $bless; then
    if [[ $actual_exit_status -eq $expected_exit_status ]]; then
      info 'Blessing output...'
      cp $actual_logs $expected_logs
      rm -rf $expected_output_directory
      if [[ -e $actual_output_directory ]]; then
        cp -R $actual_output_directory $expected_output_directory
      fi
      info 'Test blessed.'
    else
      error "Exited with a status code of ${actual_exit_status}."
      success=false
    fi
  else
    if [[ $actual_exit_status -ne $expected_exit_status ]]; then
      success=false
      error "Exited with a status code of ${actual_exit_status}."
      error "Expected a status code of ${expected_exit_status}."
      error 'Test failed.'
    else
      info 'Comparing output...'
      if git diff --no-index $expected_logs $actual_logs && \
         ( ! [[ -e $expected_output_directory ]] || \
           git diff --no-index $expected_output_directory $actual_output_directory ); then
        info 'Test passed.'
      else
        success=false
        error 'Test failed.'
      fi
    fi
  fi

  $success
}

function run_cli {
  app_directory=${1:a}
  exit_status_file=${2:a}
  logs_file=${3:a}
  output_directory=${4:a}
  test_config_file="${app_directory}/test.config.json"
  suffix=$(slug ${app_directory:t})
  cli_container="${CLI_CONTAINER_PREFIX}_${suffix}"
  volume="${VOLUME_PREFIX}_${suffix}"

  args=()
  if [[ -f $test_config_file ]]; then
    IFS=$'\n' args=($(jq -r '(.args // []) | .[]' < $test_config_file))
  fi

  # Add the app directory to a Docker volume.
  docker volume create $volume > /dev/null
  docker run \
    --name=$volume \
    --detach \
    --interactive \
    --volume=$volume:/data \
    docker:stable-git \
    /bin/cat \
    > /dev/null
  docker container cp $app_directory $volume:/data/app

  # Initialize a Git repository to make excludes work.
  docker container run \
    --rm \
    --volume=$volume:/data \
    docker:stable-git \
    git init --quiet /data/app

  # Start the CLI process.
  docker container run \
    --name=$cli_container \
    --detach \
    --network=$NETWORK \
    --env=PLZ_HOST=$PLZ_HOST \
    --env=PLZ_PORT=$PLZ_PORT \
    --env=PLZ_QUIET_BUILD=true \
    --workdir=/data/app \
    --volume="${volume}:/data" \
    $CLI_IMAGE \
    run --output=/data/output $args \
    > /dev/null

  # Capture the logs and exit status.
  docker container logs --follow $cli_container \
    |& redact_uuids \
    |& redact_instance_status \
    |& redact_debug_messages \
    | tee $logs_file
  docker wait $cli_container > $exit_status_file
  docker container rm $cli_container > /dev/null

  # Extract the output.
  docker container exec $volume sh -c '[ ! -d /data/output ]' \
    || docker container cp $volume:/data/output $output_directory
  remove_volume $volume
}

=======
>>>>>>> f5f16024
function cleanup {
  exit_status=$?
  stop_all_clis
  stop_controller
  remove_all_volumes
  return $exit_status
}

function stop_all_clis {
  for container in $(docker container ls --quiet --all --filter=name="${CLI_CONTAINER_PREFIX}"); do
    stop_cli $container
  done
}

function stop_cli {
  if ! container_exists $1; then
    return
  fi
  docker container stop $1 > /dev/null || :
  docker container rm $1 > /dev/null || :
  info "CLI stopped."
}

function remove_all_volumes {
  for volume in $(docker volume ls --quiet --filter=name="${VOLUME_PREFIX}"); do
    remove_volume $volume
  done
}

function docker_compose {
  docker-compose \
  --project-name="$PROJECT_NAME" \
  --file="${TEST_DIRECTORY}/docker-compose.yml" \
  $@
}

# In "bless mode", instead of comparing the actual output against expected
# output, we save the output.
bless=false
# In "parallel mode", tests run in parallel.
parallel=false
while [[ $# -gt 0 ]]; do
  case $1 in
    --bless)
      bless=true
      shift ;;
    --parallel)
      parallel=true
      shift ;;
    *)
      break
  esac
done

if [[ $# -eq 0 ]]; then
  # Run all tests.
  tests=($(find $TEST_DIRECTORY -mindepth 1 -maxdepth 1 -type d -not -name '*.ignored' | sort))
else
  # Run selected tests.
  # But first, verify all arguments are actually test directories.
  for dir in $@; do
    if [[ ${dir:a} != "${TEST_DIRECTORY}/${dir:t}" ]]; then
      echo "\"${dir}\" is not a test directory."
      exit 2
    fi
  done
  tests=($@)
fi

<<<<<<< HEAD
function redact_debug_messages {
  grep -v '^:: '
}


=======
exit_early=false
>>>>>>> f5f16024
trap 'exit_early=true; cleanup' EXIT INT TERM

mkdir -p $DATA_DIRECTORY
build_cli

if (( ${+PLZ_HOST} )) && (( ${+PLZ_PORT} )); then
  NETWORK=host
else
  start_controller
  PLZ_HOST=$CONTROLLER_CONTAINER
  PLZ_PORT=$CONTROLLER_PORT
fi
export PLZ_HOST
export PLZ_PORT
export NETWORK

success_file=$(mktemp "${DATA_DIRECTORY}/plz-test-success.XXXXX")
pids=()
for test in $tests; do
  if $parallel; then
    (
      test_output=$("${TEST_DIRECTORY}/run-test" $test 2>&1) || rm -f $success_file
      echo $test_output
    ) &
    pids+=($!)
  else
    "${TEST_DIRECTORY}/run-test" $test || rm -f $success_file
    if $exit_early; then
      rm -f $success_file
      break
    fi
  fi
done

if $parallel; then
  for pid in $pids; do
    wait $pid
    if $exit_early; then
      rm -f $success_file
      break
    fi
  done
fi

echo
[[ -e $success_file ]]<|MERGE_RESOLUTION|>--- conflicted
+++ resolved
@@ -34,132 +34,6 @@
   docker image build --quiet --tag=$CLI_IMAGE cli
 }
 
-<<<<<<< HEAD
-function run_test {
-  test=${test:a}
-  echo
-  info "Running ${test:t}..."
-
-  if [[ -f "${test}/expected-status" ]]; then
-    expected_exit_status=$(cat "${test}/expected-status")
-  else
-    expected_exit_status=0
-  fi
-  actual_exit_status_file=$(mktemp "${DATA_DIRECTORY}/plz-test-status.XXXXX")
-  expected_logs="${test}/expected-logs"
-  actual_logs=$(mktemp "${DATA_DIRECTORY}/plz-test-logs.XXXXX")
-  expected_output_directory="${test}/expected-output"
-  actual_output_directory=$(mktemp "${DATA_DIRECTORY}/plz-test-output.XXXXX")
-  rm $actual_output_directory # It's been created as a file.
-
-  start=$(date +%s)
-  run_cli $test $actual_exit_status_file $actual_logs $actual_output_directory
-  end=$(date +%s)
-
-  info "Time taken: $((end - start))s."
-
-  success=true
-  actual_exit_status=$(cat $actual_exit_status_file)
-  if $bless; then
-    if [[ $actual_exit_status -eq $expected_exit_status ]]; then
-      info 'Blessing output...'
-      cp $actual_logs $expected_logs
-      rm -rf $expected_output_directory
-      if [[ -e $actual_output_directory ]]; then
-        cp -R $actual_output_directory $expected_output_directory
-      fi
-      info 'Test blessed.'
-    else
-      error "Exited with a status code of ${actual_exit_status}."
-      success=false
-    fi
-  else
-    if [[ $actual_exit_status -ne $expected_exit_status ]]; then
-      success=false
-      error "Exited with a status code of ${actual_exit_status}."
-      error "Expected a status code of ${expected_exit_status}."
-      error 'Test failed.'
-    else
-      info 'Comparing output...'
-      if git diff --no-index $expected_logs $actual_logs && \
-         ( ! [[ -e $expected_output_directory ]] || \
-           git diff --no-index $expected_output_directory $actual_output_directory ); then
-        info 'Test passed.'
-      else
-        success=false
-        error 'Test failed.'
-      fi
-    fi
-  fi
-
-  $success
-}
-
-function run_cli {
-  app_directory=${1:a}
-  exit_status_file=${2:a}
-  logs_file=${3:a}
-  output_directory=${4:a}
-  test_config_file="${app_directory}/test.config.json"
-  suffix=$(slug ${app_directory:t})
-  cli_container="${CLI_CONTAINER_PREFIX}_${suffix}"
-  volume="${VOLUME_PREFIX}_${suffix}"
-
-  args=()
-  if [[ -f $test_config_file ]]; then
-    IFS=$'\n' args=($(jq -r '(.args // []) | .[]' < $test_config_file))
-  fi
-
-  # Add the app directory to a Docker volume.
-  docker volume create $volume > /dev/null
-  docker run \
-    --name=$volume \
-    --detach \
-    --interactive \
-    --volume=$volume:/data \
-    docker:stable-git \
-    /bin/cat \
-    > /dev/null
-  docker container cp $app_directory $volume:/data/app
-
-  # Initialize a Git repository to make excludes work.
-  docker container run \
-    --rm \
-    --volume=$volume:/data \
-    docker:stable-git \
-    git init --quiet /data/app
-
-  # Start the CLI process.
-  docker container run \
-    --name=$cli_container \
-    --detach \
-    --network=$NETWORK \
-    --env=PLZ_HOST=$PLZ_HOST \
-    --env=PLZ_PORT=$PLZ_PORT \
-    --env=PLZ_QUIET_BUILD=true \
-    --workdir=/data/app \
-    --volume="${volume}:/data" \
-    $CLI_IMAGE \
-    run --output=/data/output $args \
-    > /dev/null
-
-  # Capture the logs and exit status.
-  docker container logs --follow $cli_container \
-    |& redact_uuids \
-    |& redact_instance_status \
-    |& redact_debug_messages \
-    | tee $logs_file
-  docker wait $cli_container > $exit_status_file
-  docker container rm $cli_container > /dev/null
-
-  # Extract the output.
-  docker container exec $volume sh -c '[ ! -d /data/output ]' \
-    || docker container cp $volume:/data/output $output_directory
-  remove_volume $volume
-}
-
-=======
->>>>>>> f5f16024
 function cleanup {
   exit_status=$?
   stop_all_clis
@@ -229,15 +103,7 @@
   tests=($@)
 fi
 
-<<<<<<< HEAD
-function redact_debug_messages {
-  grep -v '^:: '
-}
-
-
-=======
 exit_early=false
->>>>>>> f5f16024
 trap 'exit_early=true; cleanup' EXIT INT TERM
 
 mkdir -p $DATA_DIRECTORY
