#!/usr/bin/env zsh

set -e
set -u
set -o pipefail

autoload -U colors && colors

NETWORK=plz-test
VOLUME=plz-data
VOLUME_CONTAINER=plz-data
CLI_IMAGE=plz-cli-test
CLI_CONTAINER=plz-cli-test
CONTROLLER_IMAGE=plz-controller-test
CONTROLLER_CONTAINER=plz-controller-test
CONTROLLER_PORT=8080
TEST_DIRECTORY=${0:a:h}
DATA_DIRECTORY="${PWD}/cache/test"

cd ${0:a:h:h}

mkdir -p $DATA_DIRECTORY

if [[ -t 1 ]]; then
  function info {
    echo "${fg[green]}>${reset_color} $@"
  }
  function warning {
    echo "${fg[yellow]}>${reset_color} $@"
  }
  function error {
    echo "${fg[red]}>${reset_color} $@"
  }
else
  function info {
    echo > $@
  }
  function warning {
    echo > $@
  }
  function error {
    echo > $@
  }
fi

# In "bless mode", instead of comparing the actual output against expected
# output, we save the output.
bless=false
if [[ $# -gt 0 && $1 == '--bless' ]]; then
  bless=true
  shift
fi

if [[ $# -eq 0 ]]; then
  # Run all tests.
  tests=($(find $TEST_DIRECTORY -mindepth 1 -maxdepth 1 -type d -not -name '*.ignored' | sort))
else
  # Run selected tests.
  # But first, verify all arguments are actually test directories.
  for dir in $@; do
    if [[ ${dir:a} != "${TEST_DIRECTORY}/${dir:t}" ]]; then
      echo "\"${dir}\" is not a test directory."
      exit 2
    fi
  done
  tests=($@)
fi

function start_controller {
  docker network inspect $NETWORK >& /dev/null \
    || docker network create $NETWORK

  info "Building the controller..."
  docker image build --quiet --tag=$CONTROLLER_IMAGE services/controller

  if controller_running; then
    warning "Controller already exists. Stopping..."
    stop_controller
  fi

  info "Starting the controller..."
  docker container run \
    --name=$CONTROLLER_CONTAINER \
    --detach \
    --network=$NETWORK \
    --env=PORT=$CONTROLLER_PORT \
    --env=AWS_DEFAULT_REGION=eu-west-1 \
    --volume="${PWD}/cache/controller:/cache/controller" \
    --volume=/var/run/docker.sock:/var/run/docker.sock \
<<<<<<< HEAD
    $CONTROLLER_IMAGE \
    --run-commands-locally \
=======
    $IMAGE \
    --run-executions-locally \
>>>>>>> f9d62975
    --environment-name=ignore --data-dir=/cache/controller --aws-project=ignore --aws-worker-ami=ignore --aws-key-name=ignore
  sleep 5
  info "Controller started."
}

function stop_controller {
  if ! controller_running; then
    return
  fi
  docker container stop $CONTROLLER_CONTAINER > /dev/null || :
  info "Controller logs:"
  docker container logs $CONTROLLER_CONTAINER || :
  docker container rm $CONTROLLER_CONTAINER > /dev/null || :
  info "Controller stopped."
}

function controller_running {
  docker container inspect $CONTROLLER_CONTAINER >& /dev/null
}

function build_cli {
  info "Building the CLI..."
  docker image build --quiet --tag=$CLI_IMAGE cli
}

function run_cli {
  if cli_running; then
    warning "CLI container already exists. Stopping..."
    stop_cli
  fi

  if volume_exists; then
    warning "Volume already exists. Stopping..."
    remove_volume
  fi

  app_directory=${1:a}
  logs_file=${2:a}
  output_directory=${3:a}

  # Add the app directory to a Docker volume.
  docker volume create $VOLUME > /dev/null
  docker create \
    --name=$VOLUME_CONTAINER \
    --volume=$VOLUME:/data \
    docker:stable-git \
    /bin/true \
    > /dev/null
  docker container cp $app_directory $VOLUME_CONTAINER:/data/app

  # Initialize a Git repository to make excludes work.
  docker container run \
    --rm \
    --volume=$VOLUME:/data \
    docker:stable-git \
    git init --quiet /data/app

  # Start the CLI process.
  docker container run \
    --name=$CLI_CONTAINER \
    --detach \
    --network=$NETWORK \
    --env=PLZ_HOST=$CONTROLLER_CONTAINER \
    --env=PLZ_PORT=$CONTROLLER_PORT \
    --env=PLZ_QUIET_BUILD=true \
    --workdir=/data/app \
    --volume="${VOLUME}:/data" \
    $CLI_IMAGE \
    run --output="/data/output" \
    > /dev/null

  # Capture the logs and exit status.
  docker container logs --follow $CLI_CONTAINER |& redact_uuids | tee $logs_file
  exit_status=$(docker wait $CLI_CONTAINER)
  docker container rm $CLI_CONTAINER > /dev/null

  # Extract the output.
  docker container cp $VOLUME_CONTAINER:/data/output $output_directory
  remove_volume

  return $exit_status
}

function stop_cli {
  if ! cli_running; then
    return
  fi
  docker container stop $CLI_CONTAINER > /dev/null || :
  docker container rm $CLI_CONTAINER > /dev/null || :
  info "CLI stopped."
}

function cli_running {
  docker container inspect $CLI_CONTAINER >& /dev/null
}

function cleanup {
  exit_status=$?
  stop_controller
  stop_cli
  remove_volume
  docker network rm $NETWORK > /dev/null || :
  return $exit_status
}

function remove_volume {
  if ! volume_exists; then
    return
  fi
  docker container rm $VOLUME_CONTAINER > /dev/null || :
  docker volume rm $VOLUME > /dev/null || :
}

function volume_exists {
  docker container inspect $VOLUME_CONTAINER >& /dev/null \
    || docker volume inspect $VOLUME >& /dev/null
}

function redact_uuids {
  sed 's/[0-9a-f]\{8\}-[0-9a-f]\{4\}-[0-9a-f]\{4\}-[0-9a-f]\{4\}-[0-9a-f]\{12\}/<UUID>/'
}

build_cli
start_controller
trap cleanup EXIT INT TERM

success=true
for test in $tests; do
  test=${test:a}
  echo
  info "Running ${test:t}..."

  if [[ -f "${test}/expected-status" ]]; then
    expected_exit_status=$(cat "${test}/expected-status")
  else
    expected_exit_status=0
  fi
  expected_logs="${test}/expected-logs"
  actual_logs=$(mktemp "${DATA_DIRECTORY}/plz-test-logs.XXXXX")
  expected_output_directory="${test}/expected-output"
  actual_output_directory=$(mktemp "${DATA_DIRECTORY}/plz-test-output.XXXXX")
  rm $actual_output_directory # It's been created as a file.

  set +e
  run_cli $test $actual_logs $actual_output_directory
  actual_exit_status=$?
  set -e

  if $bless; then
    if [[ $actual_exit_status -eq $expected_exit_status ]]; then
      info "Blessing output..."
      cp $actual_logs $expected_logs
      rm -rf $expected_output_directory
      if [[ -e $actual_output_directory ]]; then
        cp -R $actual_output_directory $expected_output_directory
      fi
      info 'Test blessed.'
    else
      error "Exited with a status code of ${actual_exit_status}."
      success=false
    fi
  else
    if [[ $actual_exit_status -ne $expected_exit_status ]]; then
      success=false
      error "Exited with a status code of ${actual_exit_status}."
      error "Expected a status code of ${expected_exit_status}."
      error 'Test failed.'
    else
      info "Comparing output..."
      if git diff --no-index $expected_logs $actual_logs && \
         ( ! [[ -e $expected_output_directory ]] || \
           git diff --no-index $expected_output_directory $actual_output_directory ); then
        info 'Test passed.'
      else
        success=false
        error 'Test failed.'
      fi
    fi
  fi
done

echo
$success<|MERGE_RESOLUTION|>--- conflicted
+++ resolved
@@ -87,13 +87,8 @@
     --env=AWS_DEFAULT_REGION=eu-west-1 \
     --volume="${PWD}/cache/controller:/cache/controller" \
     --volume=/var/run/docker.sock:/var/run/docker.sock \
-<<<<<<< HEAD
     $CONTROLLER_IMAGE \
-    --run-commands-locally \
-=======
-    $IMAGE \
     --run-executions-locally \
->>>>>>> f9d62975
     --environment-name=ignore --data-dir=/cache/controller --aws-project=ignore --aws-worker-ami=ignore --aws-key-name=ignore
   sleep 5
   info "Controller started."
