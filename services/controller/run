--- conflicted
+++ resolved
@@ -4,22 +4,6 @@
 set -u
 
 cd "$(dirname "${BASH_SOURCE[0]}")"
-
-<<<<<<< HEAD
-export PYTHONPATH=./src
-exec python ./src/plz/controller/main.py "$@"
-=======
-mkdir -p ../../cache/controller
-DEFAULT_DATA_DIR="$(cd ../../cache/controller && pwd)"
-
-if [[ -z "${DATA_DIR:-}" ]]; then
-  export DATA_DIR="$DEFAULT_DATA_DIR"
-fi
-
-export INPUT_DIR="${DATA_DIR}/input"
-export TEMP_DATA_DIR="${DATA_DIR}/tmp"
-mkdir -p "${INPUT_DIR}"
-mkdir -p "${TEMP_DATA_DIR}"
 
 export PYTHONPATH=./src
 
@@ -30,5 +14,4 @@
   --timeout=120 \
   --pythonpath=${PYTHONPATH} \
   plz.controller.main:app \
-  -- $@
->>>>>>> 2ea3cc02
+  -- $@