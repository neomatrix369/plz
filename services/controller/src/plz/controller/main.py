import hashlib
import json
import logging
import os
import random
import re
import tempfile
import threading
import uuid
from typing import Any, Callable, Iterator, TypeVar, Union

import requests
from flask import Flask, Response, abort, jsonify, request, stream_with_context

from plz.controller import configuration
from plz.controller.images import Images

READ_BUFFER_SIZE = 16384

T = TypeVar('T')

<<<<<<< HEAD
config = configuration.load()
port = config.get_int('port', 8080)
data_dir = config['data_dir']
input_dir = os.path.join(data_dir, 'input')
temp_data_dir = os.path.join(data_dir, 'tmp')
images = configuration.images_from_config(config)
instance_provider = configuration.instance_provider_from_config(config)
=======
input_dir = os.environ.get('INPUT_DIR',
                           os.path.join(config.data_dir, 'input'))
temp_data_dir = os.environ.get('TEMP_DATA_DIR',
                               os.path.join(config.data_dir, 'tmp'))
>>>>>>> 2ea3cc02

log = logging.getLogger('controller')

_user_last_execution_id_lock = threading.RLock()
_user_last_execution_id = dict()

app = Flask(__name__)


@app.before_request
def handle_chunked_input():
    """
    Sets the "wsgi.input_terminated" environment flag to tell Werkzeug to pass
    chunked requests as streams.
    The Gunicorn server should set the flag, but doesn't.
    """
    transfer_encoding = request.headers.get('Transfer-Encoding', None)
    if transfer_encoding == 'chunked':
        request.environ['wsgi.input_terminated'] = True


@app.route(f'/executions', methods=['POST'])
def run_execution_entrypoint():
    # Test with:
    # curl -X POST -d '{"command": "ls /" }'
    #    -H 'Content-Type: application/json' localhost:5000/executions
    command = request.json['command']
    snapshot_id = request.json['snapshot_id']
    parameters = request.json['parameters']
    execution_spec = request.json['execution_spec']
    execution_id = str(get_execution_uuid())

    @_json_stream
    @stream_with_context
    def act() -> Iterator[dict]:
        yield {'id': execution_id}

        try:
            messages = instance_provider.acquire_instance(
                execution_id, execution_spec)
            for message in messages:
                yield {'status': message}
            instance = instance_provider.instance_for(execution_id)
            if instance is None:
                yield {
                    'error': 'Couldn\'t get an instance.',
                }
                return

            input_stream = prepare_input_stream(execution_spec)
            instance.run(
                command=command,
                snapshot_id=snapshot_id,
                parameters=parameters,
                input_stream=input_stream)
        except Exception as e:
            log.exception('Exception running command.')
            yield {'error': str(e)}

    response = Response(act(), mimetype='text/plain')
    response.status_code = requests.codes.accepted
    _set_user_last_execution_id(execution_spec['user'], execution_id)
    return response


@app.route('/executions/list', methods=['GET'])
def list_executions_entrypoint():
    # It's not protected, it's preceded by underscore as to avoid
    # name conflicts, see docs
    # noinspection PyProtectedMember
    as_dict = [info._asdict()
               for info in instance_provider.get_executions()]
    response = Response(
        json.dumps({'executions': as_dict}),
        mimetype='application/json')
    response.status_code = requests.codes.ok
    return response


@app.route('/executions/tidy', methods=['POST'])
def tidy_entry_point():
    instance_provider.tidy_up()
    response = jsonify({})
    response.status_code = requests.codes.no_content
    return response


@app.route(f'/executions/<execution_id>/status',
           methods=['GET'])
def get_status_entrypoint(execution_id):
    # Test with:
    # curl localhost:5000/executions/some-id/status
    instance = instance_provider.instance_for(execution_id)
    state = instance.get_container_state()
    if not state:
        abort(requests.codes.not_found)
    if state.running:
        return jsonify({
            'running': True,
        })
    else:
        return jsonify({
            'running': False,
            'success': state.success,
            'code': state.exit_code,
        })


@app.route(f'/executions/<execution_id>/logs',
           methods=['GET'])
def get_logs_entrypoint(execution_id):
    # Test with:
    # curl localhost:5000/executions/some-id/logs
    instance = instance_provider.instance_for(execution_id)
    response = instance.logs()
    return Response(response, mimetype='application/octet-stream')


@app.route(f'/executions/<execution_id>/logs/stdout')
def get_logs_stdout_entrypoint(execution_id):
    # Test with:
    # curl localhost:5000/executions/some-id/logs/stdout
    instance = instance_provider.instance_for(execution_id)
    response = instance.logs(stdout=True, stderr=False)
    return Response(response, mimetype='application/octet-stream')


@app.route(f'/executions/<execution_id>/logs/stderr')
def get_logs_stderr_entrypoint(execution_id):
    # Test with:
    # curl localhost:5000/executions/some-id/logs/stderr
    instance = instance_provider.instance_for(execution_id)
    response = instance.logs(stdout=False, stderr=True)
    return Response(response, mimetype='application/octet-stream')


@app.route(f'/executions/<execution_id>/output/files')
def get_output_files_entrypoint(execution_id):
    # Test with:
    # curl localhost:5000/executions/some-id/output | tar x -C /tmp/plz-output
    instance = instance_provider.instance_for(execution_id)
    response = instance.output_files_tarball()
    return Response(response, mimetype='application/octet-stream')


@app.route(f'/executions/<execution_id>',
           methods=['DELETE'])
def delete_process(execution_id):
    # Test with:
    # curl -XDELETE localhost:5000/executions/some-id
    instance_provider.release_instance(execution_id)
    response = jsonify({})
    response.status_code = requests.codes.no_content
    return response


@app.route(f'/executions/<execution_id>/stop', methods=['POST'])
def stop_execution_entrypoint(execution_id: str):
    instance_provider.stop_execution(execution_id)
    response = jsonify({})
    response.status_code = requests.codes.no_content
    return response


@app.route('/snapshots', methods=['POST'])
def create_snapshot():
    metadata_str = request.stream.readline().decode('utf-8')
    tag = Images.construct_tag(metadata_str)

    @stream_with_context
    @_handle_lazy_exceptions(formatter=_format_error)
    def act() -> Iterator[Union[bytes, str]]:
        # Pass the rest of the stream to `docker build`
        yield from images.build(request.stream, tag)
        instance_provider.push(tag)
        yield json.dumps({'id': tag})

    return Response(act(), mimetype='text/plain')


@app.route('/data/input/<input_id>', methods=['HEAD'])
def check_input_data(input_id: str):
    if os.path.exists(input_file(input_id)):
        return jsonify({
            'id': input_id,
        })
    else:
        abort(404)


@app.route('/data/input/<expected_input_id>', methods=['PUT'])
def publish_input_data(expected_input_id: str):
    input_file_path = input_file(expected_input_id)
    if os.path.exists(input_file_path):
        request.stream.close()
        return jsonify({
            'id': expected_input_id,
        })

    file_hash = hashlib.sha256()
    fd, temp_file_path = tempfile.mkstemp(dir=temp_data_dir)
    try:
        with os.fdopen(fd, 'wb') as f:
            while True:
                data = request.stream.read(READ_BUFFER_SIZE)
                if not data:
                    break
                f.write(data)
                file_hash.update(data)

        input_id = file_hash.hexdigest()
        if input_id != expected_input_id:
            abort(requests.codes.bad_request, 'The input ID was incorrect.')

        os.rename(temp_file_path, input_file_path)
        return jsonify({
            'id': input_id,
        })
    except Exception:
        os.remove(temp_file_path)
        raise


@app.route('/data/input/<input_id>', methods=['DELETE'])
def delete_input_data(input_id: str):
    try:
        os.remove(input_file(input_id))
    except FileNotFoundError:
        pass


@app.route(f'/users/<user>/last_execution_id')
def last_execution_id_entrypoint(user: str):
    last_execution_id = _get_user_last_execution_id(user)
    response_object = {}
    if last_execution_id is not None:
        response_object['execution_id'] = last_execution_id
    response = jsonify(response_object)
    response.status_code = requests.codes.ok
    return response


def input_file(input_id: str):
    if not re.match(r'^\w{64}$', input_id):
        abort(requests.codes.bad_request, 'Invalid input ID.')
    input_file_path = os.path.join(input_dir, input_id)
    return input_file_path


def prepare_input_stream(execution_spec: dict):
    input_id = execution_spec.get('input_id')
    if not input_id:
        return None
    try:
        input_file_path = input_file(input_id)
        return open(input_file_path, 'rb')
    except FileNotFoundError:
        abort(requests.codes.bad_request, 'Invalid input ID.')


def get_execution_uuid() -> str:
    # Recommended method for the node if you don't want to disclose the
    # physical address (see Python uuid docs)
    random_node = random.getrandbits(48) | 0x010000000000
    return str(uuid.uuid1(node=random_node))


def _json_stream(f: Callable[[], Iterator[Any]]):
    def wrapped() -> Iterator[str]:
        return (json.dumps(message) + '\n' for message in f())

    return wrapped


def _handle_lazy_exceptions(formatter: Callable[[str], T]):
    def wrapper(f):
        def wrapped():
            # noinspection PyBroadException
            try:
                for value in f():
                    yield value
            except Exception as e:
                yield formatter(str(e) + '\n')
                log.exception('Exception in response generator')

        return wrapped

    return wrapper


def _format_error(message: str) -> bytes:
    return json.dumps({'error': message}).encode('utf-8')


def _set_user_last_execution_id(user: str, execution_id: str):
    _user_last_execution_id_lock.acquire()
    _user_last_execution_id[user] = execution_id
    _user_last_execution_id_lock.release()


def _get_user_last_execution_id(user: str):
    last_execution_id = None
    _user_last_execution_id_lock.acquire()
    if user in _user_last_execution_id:
        last_execution_id = _user_last_execution_id[user]
    _user_last_execution_id_lock.release()
    return last_execution_id


if __name__ == '__main__':
    os.makedirs(input_dir, exist_ok=True)
    os.makedirs(temp_data_dir, exist_ok=True)
    app.run(host='0.0.0.0', port=port)<|MERGE_RESOLUTION|>--- conflicted
+++ resolved
@@ -19,7 +19,6 @@
 
 T = TypeVar('T')
 
-<<<<<<< HEAD
 config = configuration.load()
 port = config.get_int('port', 8080)
 data_dir = config['data_dir']
@@ -27,12 +26,9 @@
 temp_data_dir = os.path.join(data_dir, 'tmp')
 images = configuration.images_from_config(config)
 instance_provider = configuration.instance_provider_from_config(config)
-=======
-input_dir = os.environ.get('INPUT_DIR',
-                           os.path.join(config.data_dir, 'input'))
-temp_data_dir = os.environ.get('TEMP_DATA_DIR',
-                               os.path.join(config.data_dir, 'tmp'))
->>>>>>> 2ea3cc02
+
+os.makedirs(input_dir, exist_ok=True)
+os.makedirs(temp_data_dir, exist_ok=True)
 
 log = logging.getLogger('controller')
 
@@ -343,6 +339,4 @@
 
 
 if __name__ == '__main__':
-    os.makedirs(input_dir, exist_ok=True)
-    os.makedirs(temp_data_dir, exist_ok=True)
     app.run(host='0.0.0.0', port=port)